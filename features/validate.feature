Feature: validate a zendesk app

  Validate a zendesk app by running 'zat package' command

  Background: create a new zendesk app
    Given an app is created in directory "tmp/aruba"

  Scenario: valid app
    When I run the command "zat validate --path tmp/aruba" to validate the app
    Then it should pass the validation

  Scenario: invalid app (missing manifest.json
    Given I remove file "tmp/aruba/manifest.json"
<<<<<<< HEAD
    When I run `zat validate`
    Then the output should contain "Could not find manifest.json"
    And the exit status should not be 0
=======
    When I run the command "zat validate --path tmp/aruba" to validate the app
    Then the command output should contain "Could not find manifest.json"
>>>>>>> 66c436ad
<|MERGE_RESOLUTION|>--- conflicted
+++ resolved
@@ -11,11 +11,5 @@
 
   Scenario: invalid app (missing manifest.json
     Given I remove file "tmp/aruba/manifest.json"
-<<<<<<< HEAD
-    When I run `zat validate`
-    Then the output should contain "Could not find manifest.json"
-    And the exit status should not be 0
-=======
     When I run the command "zat validate --path tmp/aruba" to validate the app
-    Then the command output should contain "Could not find manifest.json"
->>>>>>> 66c436ad
+    Then the command output should contain "Could not find manifest.json"