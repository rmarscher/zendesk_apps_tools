require 'sinatra/base'
require 'zendesk_apps_support/package'

module ZendeskAppsTools
  class Server < Sinatra::Base
<<<<<<< HEAD
    set :public_folder, Proc.new {"#{settings.root}/assets"}
    last_mtime = Time.new(0)
=======
    set :public_folder, proc { "#{settings.root}/assets" }
>>>>>>> dc8a35a0

    get '/app.js' do
      content_type 'text/javascript'

      if File.exists? settings.config
        curr_mtime = File.stat(settings.config).mtime
        if curr_mtime > last_mtime
          settings_helper = ZendeskAppsTools::Settings.new
          settings.parameters = settings_helper.get_settings_from_file(settings.config, settings.manifest)
          last_mtime = curr_mtime
        end
      end

      ZendeskAppsSupport::Package.new(settings.root).readified_js(nil, 0, "http://localhost:#{settings.port}/", settings.parameters)
    end
  end
end<|MERGE_RESOLUTION|>--- conflicted
+++ resolved
@@ -3,12 +3,8 @@
 
 module ZendeskAppsTools
   class Server < Sinatra::Base
-<<<<<<< HEAD
-    set :public_folder, Proc.new {"#{settings.root}/assets"}
+    set :public_folder, proc { "#{settings.root}/assets" }
     last_mtime = Time.new(0)
-=======
-    set :public_folder, proc { "#{settings.root}/assets" }
->>>>>>> dc8a35a0
 
     get '/app.js' do
       content_type 'text/javascript'
