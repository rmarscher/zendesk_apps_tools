--- conflicted
+++ resolved
@@ -86,11 +86,7 @@
       Zip::ZipFile.open(archive_path, 'w') do |zipfile|
         app_package.files.each do |file|
           say_status "package", "adding #{file.relative_path}"
-<<<<<<< HEAD
-          zipfile.add(file.relative_path, app_dir.join(file.relative_path).to_path)
-=======
           zipfile.add(file.relative_path, app_dir.join(file.relative_path).to_s)
->>>>>>> 66c436ad
         end
       end
 
@@ -158,11 +154,7 @@
     end
 
     def app_package
-<<<<<<< HEAD
-      @app_package ||= Package.new(self.app_dir.to_path)
-=======
       @app_package ||= Package.new(self.app_dir.to_s)
->>>>>>> 66c436ad
     end
 
     def settings_for_parameters(parameters)
