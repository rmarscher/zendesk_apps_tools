require "thor"
require 'zip/zip'
require 'pathname'
require 'net/http'
require 'json'
require 'faraday'
require 'io/console'
require 'os'

require 'zendesk_apps_tools/command_helpers'
require 'zendesk_apps_tools/self_signed_certificate'

module ZendeskAppsTools

  require 'zendesk_apps_support'

  class Command < Thor

    SHARED_OPTIONS = {
      ['path', '-p'] => './',
      clean: false
    }

    include Thor::Actions
    include ZendeskAppsSupport
    include ZendeskAppsTools::CommandHelpers

    source_root File.expand_path(File.join(File.dirname(__FILE__), "../.."))

    desc 'translate SUBCOMMAND', 'Manage translation files', hide: true
    subcommand 'translate', Translate

    desc "new", "Generate a new app"
    def new
      @author_name  = get_value_from_stdin("Enter this app author's name:\n", error_msg: "Invalid name, try again:")
      @author_email = get_value_from_stdin("Enter this app author's email:\n", valid_regex: /^.+@.+\..+$/, error_msg: "Invalid email, try again:")
      @author_url   = get_value_from_stdin("Enter this app author's url:\n", valid_regex: /^https?:\/\/.+$/, error_msg: "Invalid url, try again:", allow_empty: true)
      @app_name     = get_value_from_stdin("Enter a name for this new app:\n", error_msg: "Invalid app name, try again:")

      get_new_app_directory

      directory('app_template', @app_dir)
    end

    desc "validate", "Validate your app"
    method_options SHARED_OPTIONS
    def validate
      setup_path(options[:path])
      errors = app_package.validate
      valid = errors.none?

      if valid
        app_package.warnings.each { |w| say w.to_s, :yellow }
        say_status 'validate', 'OK'
      else
        errors.each do |e|
          say_status 'validate', e.to_s
        end
      end

      @destination_stack.pop if options[:path]
      exit 1 unless valid
      true
    end

    desc "package", "Package your app"
    method_options SHARED_OPTIONS
    def package
      return false unless invoke(:validate, [])

      setup_path(options[:path])
      archive_path = File.join(tmp_dir, "app-#{Time.now.strftime('%Y%m%d%H%M%S')}.zip")

      archive_rel_path = relative_to_original_destination_root(archive_path)

      zip archive_path

      say_status "package", "created at #{archive_rel_path}"
      true
    end

    desc "clean", "Remove app packages in temp folder"
    method_option :path, default: './', required: false, aliases: "-p"
    def clean
      setup_path(options[:path])

      return unless File.exists?(Pathname.new(File.join(app_dir, "tmp")).to_s)

      FileUtils.rm(Dir["#{tmp_dir}/app-*.zip"])
    end

    DEFAULT_SERVER_PATH = "./"
    DEFAULT_CONFIG_PATH = "./settings.yml"
    DEFAULT_SERVER_PORT = 4567

    desc "server", "Run a http server to serve the local app"
<<<<<<< HEAD
    method_option :path, :default => DEFAULT_SERVER_PATH, :required => false, :aliases => "-p"
    method_option :config, :default => DEFAULT_CONFIG_PATH, :required => false, :aliases => "-c"
    method_option :port, :default => DEFAULT_SERVER_PORT, :required => false
    method_option :ssl, :required => false, :type => :boolean, :desc => "Enable SSL"
    method_option :ssl_cert, :required => false, :desc => "Path to SSL certificate file"
    method_option :ssl_key, :required => false, :desc => "Path to SSL private key file"
=======
    method_option :path, default: DEFAULT_SERVER_PATH, required: false, aliases: "-p"
    method_option :config, default: DEFAULT_CONFIG_PATH, required: false, aliases: "-c"
    method_option :port, default: DEFAULT_SERVER_PORT, required: false
>>>>>>> 210e3361
    def server
      ssl_certificate = options[:ssl_cert]
      ssl_key = options[:ssl_key]

      if (options[:ssl_cert] && !options[:ssl_key]) || (!options[:ssl_cert] && options[:ssl_key])
        raise ArgumentError.new("Either both --ssl-key and --ssl-cert options should be specified or neither")
      end

      if options[:ssl] && !ssl_certificate && !ssl_key
        unless File.exists?(localhost_ssl_cert_path) && File.exists?(localhost_ssl_key_path)
          generate_and_trust_certificate
        end
        ssl_certificate = localhost_ssl_cert_path.to_s
        ssl_key = localhost_ssl_key_path.to_s
      end

      setup_path(options[:path])
      manifest = app_package.manifest_json

      settings_helper = ZendeskAppsTools::Settings.new

      settings = settings_helper.get_settings_from_file options[:config], manifest[:parameters]

      unless settings
        settings = settings_helper.get_settings_from_user_input self, manifest[:parameters]
      end

      require 'zendesk_apps_tools/server'
      ZendeskAppsTools::Server.tap do |server|
        server.set :port, options[:port]
        server.set :root, options[:path]
        server.set :parameters, settings
        server.set :server, 'thin'
        server.run! do |server|
          if options[:ssl] != false && ssl_certificate && ssl_key
            server.ssl = true
            server.ssl_options = {
              :cert_chain_file => ssl_certificate,
              :private_key_file => ssl_key,
              :verify_peer => false
            }
          end
          EM.next_tick do
            if server.ssl?
              zat_url = "https://localhost:#{server.port}/app.js"
            elsif server.port != DEFAULT_SERVER_PORT
              zat_url = "http://localhost:#{server.port}/app.js"
            else
              zat_url = 'true'
            end
            puts "== ZAT Server is running"
            puts "You may now start using ZAT by appending ?zat=#{zat_url} to your Zendesk URL"
          end
        end
      end
    end

    desc "create", "Create app on your account"
    method_options SHARED_OPTIONS
    method_option :zipfile, default: nil, required: false, type: :string
    def create
      clear_cache
      @command = 'Create'

      unless options[:zipfile]
        app_name = JSON.parse(File.read(File.join options[:path], 'manifest.json'))['name']
      end
      app_name ||= get_value_from_stdin('Enter app name:')
      deploy_app(:post, '/api/v2/apps.json', { name: app_name })
    end

    desc "update", "Update app on the server"
    method_options SHARED_OPTIONS
    method_option :zipfile, default: nil, required: false, type: :string
    def update
      clear_cache
      @command = 'Update'

      app_id = get_cache('app_id') || find_app_id
      unless /\d+/ =~ app_id.to_s
        say_error_and_exit "App id not found\nPlease try running command with --clean or check your internet connection"
      end
      deploy_app(:put, "/api/v2/apps/#{app_id}.json", {})
    end

    protected

    def setup_path(path)
      @destination_stack << relative_to_original_destination_root(path) unless @destination_stack.last == path
    end

    def config_dir
      @config_dir ||= begin
        if OS.mac?
          File.join(Dir.home, 'Library/Application Support/ZAT')
        elsif OS.windows?
          File.join(ENV['APPDATA'] || Dir.home, 'ZAT')
        elsif ENV['XDG_CONFIG_HOME']
          File.join(ENV['XDG_CONFIG_HOME'], 'zat')
        else
          File.join(Dir.home, '.zat')
        end
      end
      Dir.mkdir @config_dir unless Dir.exists? @config_dir
      @config_dir
    end

    def localhost_ssl_cert_path
      File.join(config_dir, 'localhost.pem')
    end

    def localhost_ssl_key_path
      File.join(config_dir, 'localhost.key')
    end

    def generate_certificate
      puts "Generating certificate..."
      certificate = SelfSignedCertificate.new
      File.write(localhost_ssl_cert_path, certificate.self_signed_pem)
      File.write(localhost_ssl_key_path, certificate.private_key)
    end

    def trust_certificate
      puts "Trusting certificate..."
      if OS.mac?
        exec_cmd("sudo security add-trusted-cert -d -r trustRoot -k /Library/Keychains/System.keychain \"#{localhost_ssl_cert_path}\"")
      elsif OS.windows?
        exec_cmd("certutil.exe -addstore -user root \"#{localhost_ssl_cert_path}\"")
      else
        exec_cmd("certutil -A -d sql:~/.pki/nssdb -t C -n localhost -i \"#{localhost_ssl_cert_path}\"")
      end
    end

    def exec_cmd(cmd)
      puts "> #{cmd}"
      system(cmd)
    end

    def generate_and_trust_certificate
      generate_certificate
      trust_certificate
    end

  end
end<|MERGE_RESOLUTION|>--- conflicted
+++ resolved
@@ -94,18 +94,12 @@
     DEFAULT_SERVER_PORT = 4567
 
     desc "server", "Run a http server to serve the local app"
-<<<<<<< HEAD
-    method_option :path, :default => DEFAULT_SERVER_PATH, :required => false, :aliases => "-p"
-    method_option :config, :default => DEFAULT_CONFIG_PATH, :required => false, :aliases => "-c"
-    method_option :port, :default => DEFAULT_SERVER_PORT, :required => false
-    method_option :ssl, :required => false, :type => :boolean, :desc => "Enable SSL"
-    method_option :ssl_cert, :required => false, :desc => "Path to SSL certificate file"
-    method_option :ssl_key, :required => false, :desc => "Path to SSL private key file"
-=======
     method_option :path, default: DEFAULT_SERVER_PATH, required: false, aliases: "-p"
     method_option :config, default: DEFAULT_CONFIG_PATH, required: false, aliases: "-c"
     method_option :port, default: DEFAULT_SERVER_PORT, required: false
->>>>>>> 210e3361
+    method_option :ssl, required: false, type: :boolean, desc: "Enable SSL"
+    method_option :ssl_cert, required: false, desc: "Path to SSL certificate file"
+    method_option :ssl_key, required: false, desc: "Path to SSL private key file"
     def server
       ssl_certificate = options[:ssl_cert]
       ssl_key = options[:ssl_key]
