require 'thor'
require 'zip/zip'
require 'pathname'
require 'net/http'
require 'json'
require 'faraday'
require 'io/console'
require 'os'

require 'zendesk_apps_tools/command_helpers'
require 'zendesk_apps_tools/self_signed_certificate'

module ZendeskAppsTools
  require 'zendesk_apps_support'

  class Command < Thor
    SHARED_OPTIONS = {
      ['path', '-p'] => './',
      clean: false
    }

    include Thor::Actions
    include ZendeskAppsSupport
    include ZendeskAppsTools::CommandHelpers

    source_root File.expand_path(File.join(File.dirname(__FILE__), '../..'))

    desc 'translate SUBCOMMAND', 'Manage translation files', hide: true
    subcommand 'translate', Translate

    desc 'new', 'Generate a new app'
    def new
      @author_name  = get_value_from_stdin("Enter this app author's name:\n", error_msg: 'Invalid name, try again:')
      @author_email = get_value_from_stdin("Enter this app author's email:\n", valid_regex: /^.+@.+\..+$/, error_msg: 'Invalid email, try again:')
      @author_url   = get_value_from_stdin("Enter this app author's url:\n", valid_regex: /^https?:\/\/.+$/, error_msg: 'Invalid url, try again:', allow_empty: true)
      @app_name     = get_value_from_stdin("Enter a name for this new app:\n", error_msg: 'Invalid app name, try again:')

      prompt_new_app_dir

      directory('app_template', @app_dir)
    end

    desc 'validate', 'Validate your app'
    method_options SHARED_OPTIONS
    def validate
      setup_path(options[:path])
      errors = app_package.validate
      valid = errors.none?

      if valid
        app_package.warnings.each { |w| say w.to_s, :yellow }
        say_status 'validate', 'OK'
      else
        errors.each do |e|
          say_status 'validate', e.to_s
        end
      end

      @destination_stack.pop if options[:path]
      exit 1 unless valid
      true
    end

    desc 'package', 'Package your app'
    method_options SHARED_OPTIONS
    def package
      return false unless invoke(:validate, [])

      setup_path(options[:path])
      archive_path = File.join(tmp_dir, "app-#{Time.now.strftime('%Y%m%d%H%M%S')}.zip")

      archive_rel_path = relative_to_original_destination_root(archive_path)

      zip archive_path

      say_status 'package', "created at #{archive_rel_path}"
      true
    end

    desc 'clean', 'Remove app packages in temp folder'
    method_option :path, default: './', required: false, aliases: '-p'
    def clean
      setup_path(options[:path])

      return unless File.exist?(Pathname.new(File.join(app_dir, 'tmp')).to_s)

      FileUtils.rm(Dir["#{tmp_dir}/app-*.zip"])
    end

    DEFAULT_SERVER_PATH = './'
    DEFAULT_CONFIG_PATH = './settings.yml'
    DEFAULT_SERVER_PORT = 4567
    DEFAULT_APP_ID = 0

    desc 'server', 'Run a http server to serve the local app'
    method_option :path, default: DEFAULT_SERVER_PATH, required: false, aliases: '-p'
    method_option :config, default: DEFAULT_CONFIG_PATH, required: false, aliases: '-c'
    method_option :port, default: DEFAULT_SERVER_PORT, required: false
<<<<<<< HEAD
    method_option :ssl, required: false, type: :boolean, desc: "Enable SSL"
    method_option :ssl_cert, required: false, desc: "Path to SSL certificate file"
    method_option :ssl_key, required: false, desc: "Path to SSL private key file"
=======
    method_option :app_id, default: DEFAULT_APP_ID, required: false
>>>>>>> 556c4725
    def server
      ssl_certificate = options[:ssl_cert]
      ssl_key = options[:ssl_key]

      if (options[:ssl_cert] && !options[:ssl_key]) || (!options[:ssl_cert] && options[:ssl_key])
        raise ArgumentError.new("Either both --ssl-key and --ssl-cert options should be specified or neither")
      end

      if options[:ssl] && !ssl_certificate && !ssl_key
        unless File.exists?(localhost_ssl_cert_path) && File.exists?(localhost_ssl_key_path)
          generate_and_trust_certificate
        end
        ssl_certificate = localhost_ssl_cert_path.to_s
        ssl_key = localhost_ssl_key_path.to_s
      end

      setup_path(options[:path])
      manifest = app_package.manifest_json

      settings_helper = ZendeskAppsTools::Settings.new

      settings = settings_helper.get_settings_from_file options[:config], manifest[:parameters]

      unless settings
        settings = settings_helper.get_settings_from_user_input self, manifest[:parameters]
      end

      require 'zendesk_apps_tools/server'
      ZendeskAppsTools::Server.tap do |server|
        server.set :port, options[:port]
        server.set :root, options[:path]
        server.set :parameters, settings
<<<<<<< HEAD
        server.set :server, 'thin'
        server.run! do |server|
          if options[:ssl] != false && ssl_certificate && ssl_key
            server.ssl = true
            server.ssl_options = {
              :cert_chain_file => ssl_certificate,
              :private_key_file => ssl_key,
              :verify_peer => false
            }
          end
          EM.next_tick do
            if server.ssl?
              zat_url = "https://localhost:#{server.port}/app.js"
            elsif server.port != DEFAULT_SERVER_PORT
              zat_url = "http://localhost:#{server.port}/app.js"
            else
              zat_url = 'true'
            end
            puts "== ZAT Server is running"
            puts "You may now start using ZAT by appending ?zat=#{zat_url} to your Zendesk URL"
          end
        end
=======
        server.set :manifest, manifest[:parameters]
        server.set :config, options[:config]
        server.set :app_id, options[:app_id]
        server.run!
>>>>>>> 556c4725
      end
    end

    desc 'create', 'Create app on your account'
    method_options SHARED_OPTIONS
    method_option :zipfile, default: nil, required: false, type: :string
    def create
      clear_cache
      @command = 'Create'

      unless options[:zipfile]
        app_name = JSON.parse(File.read(File.join options[:path], 'manifest.json'))['name']
      end
      app_name ||= get_value_from_stdin('Enter app name:')
      deploy_app(:post, '/api/v2/apps.json',  name: app_name)
    end

    desc 'update', 'Update app on the server'
    method_options SHARED_OPTIONS
    method_option :zipfile, default: nil, required: false, type: :string
    def update
      clear_cache
      @command = 'Update'

      app_id = fetch_cache('app_id') || find_app_id
      unless /\d+/ =~ app_id.to_s
        say_error_and_exit "App id not found\nPlease try running command with --clean or check your internet connection"
      end
      deploy_app(:put, "/api/v2/apps/#{app_id}.json", {})
    end

    protected

    def setup_path(path)
      @destination_stack << relative_to_original_destination_root(path) unless @destination_stack.last == path
    end
<<<<<<< HEAD

    def config_dir
      @config_dir ||= begin
        if OS.mac?
          File.join(Dir.home, 'Library/Application Support/ZAT')
        elsif OS.windows?
          File.join(ENV['APPDATA'] || Dir.home, 'ZAT')
        elsif ENV['XDG_CONFIG_HOME']
          File.join(ENV['XDG_CONFIG_HOME'], 'zat')
        else
          File.join(Dir.home, '.zat')
        end
      end
      Dir.mkdir @config_dir unless Dir.exists? @config_dir
      @config_dir
    end

    def localhost_ssl_cert_path
      File.join(config_dir, 'localhost.pem')
    end

    def localhost_ssl_key_path
      File.join(config_dir, 'localhost.key')
    end

    def generate_certificate
      puts "Generating certificate..."
      certificate = SelfSignedCertificate.new
      File.write(localhost_ssl_cert_path, certificate.self_signed_pem)
      File.write(localhost_ssl_key_path, certificate.private_key)
    end

    def trust_certificate
      if OS.mac?
        puts "Trusting certificate..."
        exec_cmd("sudo security add-trusted-cert -d -r trustRoot -k /Library/Keychains/System.keychain \"#{localhost_ssl_cert_path}\"")
      elsif OS.windows? && executable_exists?('certutil.exe')
        puts "Trusting certificate..."
        exec_cmd("certutil.exe -addstore -user root \"#{localhost_ssl_cert_path}\"")
      elsif executable_exists?('certutil') && File.exists?("#{ENV["HOME"]}/.pki/nssdb")
        puts "Trusting certificate..."
        exec_cmd("certutil -A -d sql:$HOME/.pki/nssdb -t C -n localhost -i \"#{localhost_ssl_cert_path}\"")
      else
        puts "Open \"#{localhost_ssl_cert_path}\" and add it to your trusted certificate store to bypass any SSL warnings"
      end
    end

    def exec_cmd(cmd)
      puts "> #{cmd}"
      system(cmd)
    end

    def generate_and_trust_certificate
      generate_certificate
      trust_certificate
    end

    def executable_exists?(cmd)
      ENV['PATH'].split(File::PATH_SEPARATOR).each do |path|
        exe = File.join(path, cmd)
        return exe if File.executable?(exe) && !File.directory?(exe)
      end
    end

=======
>>>>>>> 556c4725
  end
end<|MERGE_RESOLUTION|>--- conflicted
+++ resolved
@@ -96,13 +96,10 @@
     method_option :path, default: DEFAULT_SERVER_PATH, required: false, aliases: '-p'
     method_option :config, default: DEFAULT_CONFIG_PATH, required: false, aliases: '-c'
     method_option :port, default: DEFAULT_SERVER_PORT, required: false
-<<<<<<< HEAD
+    method_option :app_id, default: DEFAULT_APP_ID, required: false
     method_option :ssl, required: false, type: :boolean, desc: "Enable SSL"
     method_option :ssl_cert, required: false, desc: "Path to SSL certificate file"
     method_option :ssl_key, required: false, desc: "Path to SSL private key file"
-=======
-    method_option :app_id, default: DEFAULT_APP_ID, required: false
->>>>>>> 556c4725
     def server
       ssl_certificate = options[:ssl_cert]
       ssl_key = options[:ssl_key]
@@ -135,7 +132,9 @@
         server.set :port, options[:port]
         server.set :root, options[:path]
         server.set :parameters, settings
-<<<<<<< HEAD
+        server.set :manifest, manifest[:parameters]
+        server.set :config, options[:config]
+        server.set :app_id, options[:app_id]
         server.set :server, 'thin'
         server.run! do |server|
           if options[:ssl] != false && ssl_certificate && ssl_key
@@ -158,12 +157,6 @@
             puts "You may now start using ZAT by appending ?zat=#{zat_url} to your Zendesk URL"
           end
         end
-=======
-        server.set :manifest, manifest[:parameters]
-        server.set :config, options[:config]
-        server.set :app_id, options[:app_id]
-        server.run!
->>>>>>> 556c4725
       end
     end
 
@@ -200,7 +193,6 @@
     def setup_path(path)
       @destination_stack << relative_to_original_destination_root(path) unless @destination_stack.last == path
     end
-<<<<<<< HEAD
 
     def config_dir
       @config_dir ||= begin
@@ -264,8 +256,5 @@
         return exe if File.executable?(exe) && !File.directory?(exe)
       end
     end
-
-=======
->>>>>>> 556c4725
   end
 end