GIT
  remote: git@github.com:zendesk/zendesk_apps_support.git
<<<<<<< HEAD
  revision: b54808e1b1ffa243c4db0bd4cd8037acb078b42f
  branch: master
  specs:
    zendesk_apps_support (0.0.1)
=======
  revision: 2d74ff9da7766c564e0b6bf6e588398ae8aa3df9
  ref: v0.3.1
  specs:
    zendesk_apps_support (0.3.1)
>>>>>>> 66c436ad
      erubis
      i18n
      jshintrb (= 0.1.6)
      json
      multi_json
      sass

PATH
  remote: .
  specs:
    zendesk_apps_tools (0.0.1)
      rubyzip (~> 0.9.1)
      sinatra
      thor (~> 0.15.2)
      zendesk_apps_support (~> 0.3.1)

GEM
  remote: https://rubygems.org/
  specs:
    aruba (0.5.1)
      childprocess (~> 0.3.6)
      cucumber (>= 1.1.1)
      rspec-expectations (>= 2.7.0)
    builder (3.1.4)
    childprocess (0.3.6)
      ffi (~> 1.0, >= 1.0.6)
    cucumber (1.2.1)
      builder (>= 2.1.2)
      diff-lcs (>= 1.1.3)
      gherkin (~> 2.11.0)
      json (>= 1.4.6)
    diff-lcs (1.1.3)
    erubis (2.7.0)
    execjs (1.4.0)
      multi_json (~> 1.0)
    ffi (1.2.0)
    gherkin (2.11.5)
      json (>= 1.4.6)
    i18n (0.6.1)
    jshintrb (0.1.6)
      execjs
      multi_json (>= 1.3)
      rake
    json (1.7.5)
    multi_json (1.5.0)
<<<<<<< HEAD
    rack (1.4.1)
=======
    rack (1.4.3)
>>>>>>> 66c436ad
    rack-protection (1.3.2)
      rack
    rake (10.0.3)
    rspec-expectations (2.12.0)
      diff-lcs (~> 1.1.3)
    rubyzip (0.9.9)
<<<<<<< HEAD
    sass (3.2.3)
=======
    sass (3.2.5)
>>>>>>> 66c436ad
    sinatra (1.3.3)
      rack (~> 1.3, >= 1.3.6)
      rack-protection (~> 1.2)
      tilt (~> 1.3, >= 1.3.3)
    thor (0.15.4)
    tilt (1.3.3)

PLATFORMS
  ruby

DEPENDENCIES
  aruba
  cucumber
  zendesk_apps_support!
  zendesk_apps_tools!<|MERGE_RESOLUTION|>--- conflicted
+++ resolved
@@ -1,16 +1,9 @@
 GIT
   remote: git@github.com:zendesk/zendesk_apps_support.git
-<<<<<<< HEAD
-  revision: b54808e1b1ffa243c4db0bd4cd8037acb078b42f
-  branch: master
-  specs:
-    zendesk_apps_support (0.0.1)
-=======
   revision: 2d74ff9da7766c564e0b6bf6e588398ae8aa3df9
   ref: v0.3.1
   specs:
     zendesk_apps_support (0.3.1)
->>>>>>> 66c436ad
       erubis
       i18n
       jshintrb (= 0.1.6)
@@ -56,22 +49,14 @@
       rake
     json (1.7.5)
     multi_json (1.5.0)
-<<<<<<< HEAD
-    rack (1.4.1)
-=======
     rack (1.4.3)
->>>>>>> 66c436ad
     rack-protection (1.3.2)
       rack
     rake (10.0.3)
     rspec-expectations (2.12.0)
       diff-lcs (~> 1.1.3)
     rubyzip (0.9.9)
-<<<<<<< HEAD
-    sass (3.2.3)
-=======
     sass (3.2.5)
->>>>>>> 66c436ad
     sinatra (1.3.3)
       rack (~> 1.3, >= 1.3.6)
       rack-protection (~> 1.2)
