PATH
  remote: .
  specs:
<<<<<<< HEAD
    zendesk_apps_tools (1.24.1)
      faraday (~> 0.8.10)
=======
    zendesk_apps_tools (1.24.2)
      faraday (~> 0.8.7)
>>>>>>> c3c5c04e
      rubyzip (~> 0.9.1)
      sinatra (~> 1.3.4)
      thor (~> 0.18.1)
      zendesk_apps_support (~> 1.18.4)

GEM
  remote: https://rubygems.org/
  specs:
    addressable (2.3.6)
    aruba (0.6.2)
      childprocess (>= 0.3.6)
      cucumber (>= 1.1.1)
      rspec-expectations (>= 2.7.0)
    builder (3.2.2)
    bump (0.5.1)
    childprocess (0.5.5)
      ffi (~> 1.0, >= 1.0.11)
    crack (0.4.2)
      safe_yaml (~> 1.0.0)
    cucumber (1.3.18)
      builder (>= 2.1.2)
      diff-lcs (>= 1.1.3)
      gherkin (~> 2.12)
      multi_json (>= 1.7.5, < 2.0)
      multi_test (>= 0.1.1)
    diff-lcs (1.2.5)
    erubis (2.7.0)
    execjs (2.6.0)
    faraday (0.8.10)
      multipart-post (~> 1.2.0)
    ffi (1.9.6)
    gherkin (2.12.2)
      multi_json (~> 1.3)
    i18n (0.7.0)
    image_size (1.4.1)
    jshintrb (0.3.0)
      execjs
      multi_json (>= 1.3)
      rake
    json (1.8.3)
    json-stream (0.2.1)
    multi_json (1.11.2)
    multi_test (0.1.1)
    multipart-post (1.2.0)
    rack (1.6.4)
    rack-protection (1.5.3)
      rack
    rake (10.4.2)
    rspec (3.1.0)
      rspec-core (~> 3.1.0)
      rspec-expectations (~> 3.1.0)
      rspec-mocks (~> 3.1.0)
    rspec-core (3.1.7)
      rspec-support (~> 3.1.0)
    rspec-expectations (3.1.2)
      diff-lcs (>= 1.2.0, < 2.0)
      rspec-support (~> 3.1.0)
    rspec-mocks (3.1.3)
      rspec-support (~> 3.1.0)
    rspec-support (3.1.2)
    rubyzip (0.9.9)
    safe_yaml (1.0.4)
    sass (3.4.18)
    sinatra (1.3.6)
      rack (~> 1.4)
      rack-protection (~> 1.3)
      tilt (~> 1.3, >= 1.3.3)
    thor (0.18.1)
    tilt (1.4.1)
    webmock (1.20.4)
      addressable (>= 2.3.6)
      crack (>= 0.3.2)
    zendesk_apps_support (1.18.4)
      erubis
      i18n
      image_size
      jshintrb (~> 0.3.0)
      json
      json-stream
      sass

PLATFORMS
  ruby

DEPENDENCIES
  aruba
  bump
  cucumber
  rspec
  webmock
  zendesk_apps_tools!

BUNDLED WITH
   1.10.6<|MERGE_RESOLUTION|>--- conflicted
+++ resolved
@@ -1,13 +1,8 @@
 PATH
   remote: .
   specs:
-<<<<<<< HEAD
-    zendesk_apps_tools (1.24.1)
+    zendesk_apps_tools (1.24.2)
       faraday (~> 0.8.10)
-=======
-    zendesk_apps_tools (1.24.2)
-      faraday (~> 0.8.7)
->>>>>>> c3c5c04e
       rubyzip (~> 0.9.1)
       sinatra (~> 1.3.4)
       thor (~> 0.18.1)
